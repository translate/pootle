--- conflicted
+++ resolved
@@ -595,16 +595,10 @@
         # the unit on screen at the time of receiving this, so we add the uid.
         json = {'uid': unit.id}
 
-<<<<<<< HEAD
-        t = loader.get_template('unit/xhr-timeline.html')
-        c = RequestContext(request, ec)
-        json['entries'] = t.render(c)
-=======
         if entries_group:
             t = loader.get_template('unit/xhr-timeline.html')
             c = RequestContext(request, context)
             json['timeline'] = t.render(c)
->>>>>>> 1f8c05f0
 
         response = simplejson.dumps(json)
         return HttpResponse(response, mimetype="application/json")
