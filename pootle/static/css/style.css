--- conflicted
+++ resolved
@@ -378,10 +378,6 @@
 #content
 {
     margin: 0 1em;
-<<<<<<< HEAD
-    clear: both;
-=======
->>>>>>> 36b4ebb5
 }
 
 
